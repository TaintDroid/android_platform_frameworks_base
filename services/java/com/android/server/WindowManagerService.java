--- conflicted
+++ resolved
@@ -6009,16 +6009,6 @@
                         res.offsetLocation(-win.mFrame.left, -win.mFrame.top);
                     }
                 }
-<<<<<<< HEAD
-
-                if (res != null && returnWhat == RETURN_PENDING_POINTER) {
-                    synchronized (mWindowMap) {
-                        if ((mWallpaperTarget == win &&
-                                win.mAttrs.type != WindowManager.LayoutParams.TYPE_KEYGUARD)
-                                || mSendingPointersToWallpaper) {
-                            sendPointerToWallpaperLocked(win, res, res.getEventTime());
-                        }
-=======
             }
 
             if (res != null && returnWhat == RETURN_PENDING_POINTER) {
@@ -6027,7 +6017,6 @@
                             win.mAttrs.type != WindowManager.LayoutParams.TYPE_KEYGUARD)
                             || mSendingPointersToWallpaper) {
                         sendPointerToWallpaperLocked(win, res, res.getEventTime());
->>>>>>> 2624fbca
                     }
                 }
             }
