--- conflicted
+++ resolved
@@ -614,11 +614,8 @@
 
 LOCAL_NO_STANDARD_LIBRARIES := true
 LOCAL_JAVA_LIBRARIES := core
-<<<<<<< HEAD
 LOCAL_JAVA_RESOURCE_DIRS := $(ext_res_dirs)
-=======
 LOCAL_MODULE_TAGS := optional
->>>>>>> d78f338e
 LOCAL_MODULE := ext
 
 LOCAL_NO_EMMA_INSTRUMENT := true
