/*
 * Copyright (C) 2010 The Android Open Source Project
 *
 * Licensed under the Apache License, Version 2.0 (the "License");
 * you may not use this file except in compliance with the License.
 * You may obtain a copy of the License at
 *
 *      http://www.apache.org/licenses/LICENSE-2.0
 *
 * Unless required by applicable law or agreed to in writing, software
 * distributed under the License is distributed on an "AS IS" BASIS,
 * WITHOUT WARRANTIES OR CONDITIONS OF ANY KIND, either express or implied.
 * See the License for the specific language governing permissions and
 * limitations under the License.
 */

package android.bluetooth;

import android.bluetooth.BluetoothPan;
import android.bluetooth.BluetoothProfile;
import android.content.BroadcastReceiver;
import android.content.Context;
import android.content.Intent;
import android.content.IntentFilter;
import android.media.AudioManager;
import android.os.Environment;
import android.util.Log;

import junit.framework.Assert;

import java.io.BufferedWriter;
import java.io.File;
import java.io.FileWriter;
import java.io.IOException;
import java.util.ArrayList;
import java.util.List;

public class BluetoothTestUtils extends Assert {

    /** Timeout for enable/disable in ms. */
    private static final int ENABLE_DISABLE_TIMEOUT = 20000;
    /** Timeout for discoverable/undiscoverable in ms. */
    private static final int DISCOVERABLE_UNDISCOVERABLE_TIMEOUT = 5000;
    /** Timeout for starting/stopping a scan in ms. */
    private static final int START_STOP_SCAN_TIMEOUT = 5000;
    /** Timeout for pair/unpair in ms. */
    private static final int PAIR_UNPAIR_TIMEOUT = 20000;
    /** Timeout for connecting/disconnecting a profile in ms. */
    private static final int CONNECT_DISCONNECT_PROFILE_TIMEOUT = 20000;
    /** Timeout to start or stop a SCO channel in ms. */
    private static final int START_STOP_SCO_TIMEOUT = 10000;
    /** Timeout to connect a profile proxy in ms. */
    private static final int CONNECT_PROXY_TIMEOUT = 5000;
    /** Time between polls in ms. */
    private static final int POLL_TIME = 100;

    private abstract class FlagReceiver extends BroadcastReceiver {
        private int mExpectedFlags = 0;
        private int mFiredFlags = 0;
        private long mCompletedTime = -1;

        public FlagReceiver(int expectedFlags) {
            mExpectedFlags = expectedFlags;
        }

        public int getFiredFlags() {
            synchronized (this) {
                return mFiredFlags;
            }
        }

        public long getCompletedTime() {
            synchronized (this) {
                return mCompletedTime;
            }
        }

        protected void setFiredFlag(int flag) {
            synchronized (this) {
                mFiredFlags |= flag;
                if ((mFiredFlags & mExpectedFlags) == mExpectedFlags) {
                    mCompletedTime = System.currentTimeMillis();
                }
            }
        }
    }

    private class BluetoothReceiver extends FlagReceiver {
        private static final int DISCOVERY_STARTED_FLAG = 1;
        private static final int DISCOVERY_FINISHED_FLAG = 1 << 1;
        private static final int SCAN_MODE_NONE_FLAG = 1 << 2;
        private static final int SCAN_MODE_CONNECTABLE_FLAG = 1 << 3;
        private static final int SCAN_MODE_CONNECTABLE_DISCOVERABLE_FLAG = 1 << 4;
        private static final int STATE_OFF_FLAG = 1 << 5;
        private static final int STATE_TURNING_ON_FLAG = 1 << 6;
        private static final int STATE_ON_FLAG = 1 << 7;
        private static final int STATE_TURNING_OFF_FLAG = 1 << 8;

        public BluetoothReceiver(int expectedFlags) {
            super(expectedFlags);
        }

        @Override
        public void onReceive(Context context, Intent intent) {
            if (BluetoothAdapter.ACTION_DISCOVERY_STARTED.equals(intent.getAction())) {
                setFiredFlag(DISCOVERY_STARTED_FLAG);
            } else if (BluetoothAdapter.ACTION_DISCOVERY_FINISHED.equals(intent.getAction())) {
                setFiredFlag(DISCOVERY_FINISHED_FLAG);
            } else if (BluetoothAdapter.ACTION_SCAN_MODE_CHANGED.equals(intent.getAction())) {
                int mode = intent.getIntExtra(BluetoothAdapter.EXTRA_SCAN_MODE, -1);
                assertNotSame(-1, mode);
                switch (mode) {
                    case BluetoothAdapter.SCAN_MODE_NONE:
                        setFiredFlag(SCAN_MODE_NONE_FLAG);
                        break;
                    case BluetoothAdapter.SCAN_MODE_CONNECTABLE:
                        setFiredFlag(SCAN_MODE_CONNECTABLE_FLAG);
                        break;
                    case BluetoothAdapter.SCAN_MODE_CONNECTABLE_DISCOVERABLE:
                        setFiredFlag(SCAN_MODE_CONNECTABLE_DISCOVERABLE_FLAG);
                        break;
                }
            } else if (BluetoothAdapter.ACTION_STATE_CHANGED.equals(intent.getAction())) {
                int state = intent.getIntExtra(BluetoothAdapter.EXTRA_STATE, -1);
                assertNotSame(-1, state);
                switch (state) {
                    case BluetoothAdapter.STATE_OFF:
                        setFiredFlag(STATE_OFF_FLAG);
                        break;
                    case BluetoothAdapter.STATE_TURNING_ON:
                        setFiredFlag(STATE_TURNING_ON_FLAG);
                        break;
                    case BluetoothAdapter.STATE_ON:
                        setFiredFlag(STATE_ON_FLAG);
                        break;
                    case BluetoothAdapter.STATE_TURNING_OFF:
                        setFiredFlag(STATE_TURNING_OFF_FLAG);
                        break;
                }
            }
        }
    }

    private class PairReceiver extends FlagReceiver {
        private static final int STATE_BONDED_FLAG = 1;
        private static final int STATE_BONDING_FLAG = 1 << 1;
        private static final int STATE_NONE_FLAG = 1 << 2;

        private BluetoothDevice mDevice;
        private int mPasskey;
        private byte[] mPin;

        public PairReceiver(BluetoothDevice device, int passkey, byte[] pin, int expectedFlags) {
            super(expectedFlags);

            mDevice = device;
            mPasskey = passkey;
            mPin = pin;
        }

        @Override
        public void onReceive(Context context, Intent intent) {
            if (!mDevice.equals(intent.getParcelableExtra(BluetoothDevice.EXTRA_DEVICE))) {
                return;
            }

            if (BluetoothDevice.ACTION_PAIRING_REQUEST.equals(intent.getAction())) {
                int varient = intent.getIntExtra(BluetoothDevice.EXTRA_PAIRING_VARIANT, -1);
                assertNotSame(-1, varient);
                switch (varient) {
                    case BluetoothDevice.PAIRING_VARIANT_PIN:
                        mDevice.setPin(mPin);
                        break;
                    case BluetoothDevice.PAIRING_VARIANT_PASSKEY:
                        mDevice.setPasskey(mPasskey);
                        break;
                    case BluetoothDevice.PAIRING_VARIANT_PASSKEY_CONFIRMATION:
                    case BluetoothDevice.PAIRING_VARIANT_CONSENT:
                        mDevice.setPairingConfirmation(true);
                        break;
                    case BluetoothDevice.PAIRING_VARIANT_OOB_CONSENT:
                        mDevice.setRemoteOutOfBandData();
                        break;
                }
            } else if (BluetoothDevice.ACTION_BOND_STATE_CHANGED.equals(intent.getAction())) {
                int state = intent.getIntExtra(BluetoothDevice.EXTRA_BOND_STATE, -1);
                assertNotSame(-1, state);
                switch (state) {
                    case BluetoothDevice.BOND_NONE:
                        setFiredFlag(STATE_NONE_FLAG);
                        break;
                    case BluetoothDevice.BOND_BONDING:
                        setFiredFlag(STATE_BONDING_FLAG);
                        break;
                    case BluetoothDevice.BOND_BONDED:
                        setFiredFlag(STATE_BONDED_FLAG);
                        break;
                }
            }
        }
    }

    private class ConnectProfileReceiver extends FlagReceiver {
        private static final int STATE_DISCONNECTED_FLAG = 1;
        private static final int STATE_CONNECTING_FLAG = 1 << 1;
        private static final int STATE_CONNECTED_FLAG = 1 << 2;
        private static final int STATE_DISCONNECTING_FLAG = 1 << 3;

        private BluetoothDevice mDevice;
        private int mProfile;
        private String mConnectionAction;

        public ConnectProfileReceiver(BluetoothDevice device, int profile, int expectedFlags) {
            super(expectedFlags);

            mDevice = device;
            mProfile = profile;

            switch (mProfile) {
                case BluetoothProfile.A2DP:
                    mConnectionAction = BluetoothA2dp.ACTION_CONNECTION_STATE_CHANGED;
                    break;
                case BluetoothProfile.HEADSET:
                    mConnectionAction = BluetoothHeadset.ACTION_CONNECTION_STATE_CHANGED;
                    break;
                case BluetoothProfile.INPUT_DEVICE:
                    mConnectionAction = BluetoothInputDevice.ACTION_CONNECTION_STATE_CHANGED;
                    break;
                case BluetoothProfile.PAN:
                    mConnectionAction = BluetoothPan.ACTION_CONNECTION_STATE_CHANGED;
                    break;
                default:
                    mConnectionAction = null;
            }
        }

        @Override
        public void onReceive(Context context, Intent intent) {
            if (mConnectionAction != null && mConnectionAction.equals(intent.getAction())) {
                if (!mDevice.equals(intent.getParcelableExtra(BluetoothDevice.EXTRA_DEVICE))) {
                    return;
                }

                int state = intent.getIntExtra(BluetoothProfile.EXTRA_STATE, -1);
                assertNotSame(-1, state);
                switch (state) {
                    case BluetoothProfile.STATE_DISCONNECTED:
                        setFiredFlag(STATE_DISCONNECTED_FLAG);
                        break;
                    case BluetoothProfile.STATE_CONNECTING:
                        setFiredFlag(STATE_CONNECTING_FLAG);
                        break;
                    case BluetoothProfile.STATE_CONNECTED:
                        setFiredFlag(STATE_CONNECTED_FLAG);
                        break;
                    case BluetoothProfile.STATE_DISCONNECTING:
                        setFiredFlag(STATE_DISCONNECTING_FLAG);
                        break;
                }
            }
        }
    }

    private class ConnectPanReceiver extends ConnectProfileReceiver {
        private int mRole;

        public ConnectPanReceiver(BluetoothDevice device, int role, int expectedFlags) {
            super(device, BluetoothProfile.PAN, expectedFlags);

            mRole = role;
        }

        @Override
        public void onReceive(Context context, Intent intent) {
            if (mRole != intent.getIntExtra(BluetoothPan.EXTRA_LOCAL_ROLE, -1)) {
                return;
            }

            super.onReceive(context, intent);
        }
    }

    private class StartStopScoReceiver extends FlagReceiver {
        private static final int STATE_CONNECTED_FLAG = 1;
        private static final int STATE_DISCONNECTED_FLAG = 1 << 1;

        public StartStopScoReceiver(int expectedFlags) {
            super(expectedFlags);
        }

        @Override
        public void onReceive(Context context, Intent intent) {
            if (AudioManager.ACTION_SCO_AUDIO_STATE_CHANGED.equals(intent.getAction())) {
                int state = intent.getIntExtra(AudioManager.EXTRA_SCO_AUDIO_STATE,
                        AudioManager.SCO_AUDIO_STATE_ERROR);
                assertNotSame(AudioManager.SCO_AUDIO_STATE_ERROR, state);
                switch(state) {
                    case AudioManager.SCO_AUDIO_STATE_CONNECTED:
                        setFiredFlag(STATE_CONNECTED_FLAG);
                        break;
                    case AudioManager.SCO_AUDIO_STATE_DISCONNECTED:
                        setFiredFlag(STATE_DISCONNECTED_FLAG);
                        break;
                }
            }
        }
    }

    private BluetoothProfile.ServiceListener mServiceListener =
            new BluetoothProfile.ServiceListener() {
        @Override
        public void onServiceConnected(int profile, BluetoothProfile proxy) {
            synchronized (this) {
                switch (profile) {
                    case BluetoothProfile.A2DP:
                        mA2dp = (BluetoothA2dp) proxy;
                        break;
                    case BluetoothProfile.HEADSET:
                        mHeadset = (BluetoothHeadset) proxy;
                        break;
                    case BluetoothProfile.INPUT_DEVICE:
                        mInput = (BluetoothInputDevice) proxy;
                        break;
                    case BluetoothProfile.PAN:
                        mPan = (BluetoothPan) proxy;
                        break;
                }
            }
        }

        @Override
        public void onServiceDisconnected(int profile) {
            synchronized (this) {
                switch (profile) {
                    case BluetoothProfile.A2DP:
                        mA2dp = null;
                        break;
                    case BluetoothProfile.HEADSET:
                        mHeadset = null;
                        break;
                    case BluetoothProfile.INPUT_DEVICE:
                        mInput = null;
                        break;
                    case BluetoothProfile.PAN:
                        mPan = null;
                        break;
                }
            }
        }
    };

    private List<BroadcastReceiver> mReceivers = new ArrayList<BroadcastReceiver>();

    private BufferedWriter mOutputWriter;
    private String mTag;
    private String mOutputFile;

    private Context mContext;
    private BluetoothA2dp mA2dp = null;
    private BluetoothHeadset mHeadset = null;
    private BluetoothInputDevice mInput = null;
    private BluetoothPan mPan = null;

    /**
     * Creates a utility instance for testing Bluetooth.
     *
     * @param context The context of the application using the utility.
     * @param tag The log tag of the application using the utility.
     */
    public BluetoothTestUtils(Context context, String tag) {
        this(context, tag, null);
    }

    /**
     * Creates a utility instance for testing Bluetooth.
     *
     * @param context The context of the application using the utility.
     * @param tag The log tag of the application using the utility.
     * @param outputFile The path to an output file if the utility is to write results to a
     *        separate file.
     */
    public BluetoothTestUtils(Context context, String tag, String outputFile) {
        mContext = context;
        mTag = tag;
        mOutputFile = outputFile;

        if (mOutputFile == null) {
            mOutputWriter = null;
        } else {
            try {
                mOutputWriter = new BufferedWriter(new FileWriter(new File(
                        Environment.getExternalStorageDirectory(), mOutputFile), true));
            } catch (IOException e) {
                Log.w(mTag, "Test output file could not be opened", e);
                mOutputWriter = null;
            }
        }
    }

    /**
     * Closes the utility instance and unregisters any BroadcastReceivers.
     */
    public void close() {
        while (!mReceivers.isEmpty()) {
            mContext.unregisterReceiver(mReceivers.remove(0));
        }

        if (mOutputWriter != null) {
            try {
                mOutputWriter.close();
            } catch (IOException e) {
                Log.w(mTag, "Test output file could not be closed", e);
            }
        }
    }

    /**
     * Enables Bluetooth and checks to make sure that Bluetooth was turned on and that the correct
     * actions were broadcast.
     *
     * @param adapter The BT adapter.
     */
    public void enable(BluetoothAdapter adapter) {
        int mask = (BluetoothReceiver.STATE_TURNING_ON_FLAG | BluetoothReceiver.STATE_ON_FLAG
                | BluetoothReceiver.SCAN_MODE_CONNECTABLE_FLAG);
        long start = -1;
        BluetoothReceiver receiver = getBluetoothReceiver(mask);

        int state = adapter.getState();
        switch (state) {
            case BluetoothAdapter.STATE_ON:
                assertTrue(adapter.isEnabled());
                removeReceiver(receiver);
                return;
            case BluetoothAdapter.STATE_TURNING_ON:
                assertFalse(adapter.isEnabled());
                mask = 0; // Don't check for received intents since we might have missed them.
                break;
            case BluetoothAdapter.STATE_OFF:
                assertFalse(adapter.isEnabled());
                start = System.currentTimeMillis();
                assertTrue(adapter.enable());
                break;
            case BluetoothAdapter.STATE_TURNING_OFF:
                start = System.currentTimeMillis();
                assertTrue(adapter.enable());
                break;
            default:
                removeReceiver(receiver);
                fail(String.format("enable() invalid state: state=%d", state));
        }

        long s = System.currentTimeMillis();
        while (System.currentTimeMillis() - s < ENABLE_DISABLE_TIMEOUT) {
            state = adapter.getState();
            if (state == BluetoothAdapter.STATE_ON
                    && (receiver.getFiredFlags() & mask) == mask) {
                assertTrue(adapter.isEnabled());
                long finish = receiver.getCompletedTime();
                if (start != -1 && finish != -1) {
                    writeOutput(String.format("enable() completed in %d ms", (finish - start)));
                } else {
                    writeOutput("enable() completed");
                }
                removeReceiver(receiver);
                return;
            }
            sleep(POLL_TIME);
        }

        int firedFlags = receiver.getFiredFlags();
        removeReceiver(receiver);
        fail(String.format("enable() timeout: state=%d (expected %d), flags=0x%x (expected 0x%x)",
                state, BluetoothAdapter.STATE_ON, firedFlags, mask));
    }

    /**
     * Disables Bluetooth and checks to make sure that Bluetooth was turned off and that the correct
     * actions were broadcast.
     *
     * @param adapter The BT adapter.
     */
    public void disable(BluetoothAdapter adapter) {
        int mask = (BluetoothReceiver.STATE_TURNING_OFF_FLAG | BluetoothReceiver.STATE_OFF_FLAG
                | BluetoothReceiver.SCAN_MODE_NONE_FLAG);
        long start = -1;
        BluetoothReceiver receiver = getBluetoothReceiver(mask);

        int state = adapter.getState();
        switch (state) {
            case BluetoothAdapter.STATE_OFF:
                assertFalse(adapter.isEnabled());
                removeReceiver(receiver);
                return;
            case BluetoothAdapter.STATE_TURNING_ON:
                assertFalse(adapter.isEnabled());
                start = System.currentTimeMillis();
                break;
            case BluetoothAdapter.STATE_ON:
                assertTrue(adapter.isEnabled());
                start = System.currentTimeMillis();
                assertTrue(adapter.disable());
                break;
            case BluetoothAdapter.STATE_TURNING_OFF:
                assertFalse(adapter.isEnabled());
                mask = 0; // Don't check for received intents since we might have missed them.
                break;
            default:
                removeReceiver(receiver);
                fail(String.format("disable() invalid state: state=%d", state));
        }

        long s = System.currentTimeMillis();
        while (System.currentTimeMillis() - s < ENABLE_DISABLE_TIMEOUT) {
            state = adapter.getState();
            if (state == BluetoothAdapter.STATE_OFF
                    && (receiver.getFiredFlags() & mask) == mask) {
                assertFalse(adapter.isEnabled());
                long finish = receiver.getCompletedTime();
                if (start != -1 && finish != -1) {
                    writeOutput(String.format("disable() completed in %d ms", (finish - start)));
                } else {
                    writeOutput("disable() completed");
                }
                removeReceiver(receiver);
                return;
            }
            sleep(POLL_TIME);
        }

        int firedFlags = receiver.getFiredFlags();
        removeReceiver(receiver);
        fail(String.format("disable() timeout: state=%d (expected %d), flags=0x%x (expected 0x%x)",
                state, BluetoothAdapter.STATE_OFF, firedFlags, mask));
    }

    /**
     * Puts the local device into discoverable mode and checks to make sure that the local device
     * is in discoverable mode and that the correct actions were broadcast.
     *
     * @param adapter The BT adapter.
     */
    public void discoverable(BluetoothAdapter adapter) {
        int mask = BluetoothReceiver.SCAN_MODE_CONNECTABLE_DISCOVERABLE_FLAG;

        if (!adapter.isEnabled()) {
            fail("discoverable() bluetooth not enabled");
        }

        int scanMode = adapter.getScanMode();
        if (scanMode == BluetoothAdapter.SCAN_MODE_CONNECTABLE_DISCOVERABLE) {
            return;
        }

        BluetoothReceiver receiver = getBluetoothReceiver(mask);

        assertEquals(BluetoothAdapter.SCAN_MODE_CONNECTABLE, scanMode);
        long start = System.currentTimeMillis();
        assertTrue(adapter.setScanMode(BluetoothAdapter.SCAN_MODE_CONNECTABLE_DISCOVERABLE));

        while (System.currentTimeMillis() - start < DISCOVERABLE_UNDISCOVERABLE_TIMEOUT) {
            scanMode = adapter.getScanMode();
            if (scanMode == BluetoothAdapter.SCAN_MODE_CONNECTABLE_DISCOVERABLE
                    && (receiver.getFiredFlags() & mask) == mask) {
                writeOutput(String.format("discoverable() completed in %d ms",
                        (receiver.getCompletedTime() - start)));
                removeReceiver(receiver);
                return;
            }
            sleep(POLL_TIME);
        }

        int firedFlags = receiver.getFiredFlags();
        removeReceiver(receiver);
        fail(String.format("discoverable() timeout: scanMode=%d (expected %d), flags=0x%x "
                + "(expected 0x%x)", scanMode, BluetoothAdapter.SCAN_MODE_CONNECTABLE_DISCOVERABLE,
                firedFlags, mask));
    }

    /**
     * Puts the local device into connectable only mode and checks to make sure that the local
     * device is in in connectable mode and that the correct actions were broadcast.
     *
     * @param adapter The BT adapter.
     */
    public void undiscoverable(BluetoothAdapter adapter) {
        int mask = BluetoothReceiver.SCAN_MODE_CONNECTABLE_FLAG;

        if (!adapter.isEnabled()) {
            fail("undiscoverable() bluetooth not enabled");
        }

        int scanMode = adapter.getScanMode();
        if (scanMode == BluetoothAdapter.SCAN_MODE_CONNECTABLE) {
            return;
        }

        BluetoothReceiver receiver = getBluetoothReceiver(mask);

        assertEquals(BluetoothAdapter.SCAN_MODE_CONNECTABLE_DISCOVERABLE, scanMode);
        long start = System.currentTimeMillis();
        assertTrue(adapter.setScanMode(BluetoothAdapter.SCAN_MODE_CONNECTABLE));

        while (System.currentTimeMillis() - start < DISCOVERABLE_UNDISCOVERABLE_TIMEOUT) {
            scanMode = adapter.getScanMode();
            if (scanMode == BluetoothAdapter.SCAN_MODE_CONNECTABLE
                    && (receiver.getFiredFlags() & mask) == mask) {
                writeOutput(String.format("undiscoverable() completed in %d ms",
                        (receiver.getCompletedTime() - start)));
                removeReceiver(receiver);
                return;
            }
            sleep(POLL_TIME);
        }

        int firedFlags = receiver.getFiredFlags();
        removeReceiver(receiver);
        fail(String.format("undiscoverable() timeout: scanMode=%d (expected %d), flags=0x%x "
                + "(expected 0x%x)", scanMode, BluetoothAdapter.SCAN_MODE_CONNECTABLE, firedFlags,
                mask));
    }

    /**
     * Starts a scan for remote devices and checks to make sure that the local device is scanning
     * and that the correct actions were broadcast.
     *
     * @param adapter The BT adapter.
     */
    public void startScan(BluetoothAdapter adapter) {
        int mask = BluetoothReceiver.DISCOVERY_STARTED_FLAG;

        if (!adapter.isEnabled()) {
            fail("startScan() bluetooth not enabled");
        }

        if (adapter.isDiscovering()) {
            return;
        }

        BluetoothReceiver receiver = getBluetoothReceiver(mask);

        long start = System.currentTimeMillis();
        assertTrue(adapter.startDiscovery());

        while (System.currentTimeMillis() - start < START_STOP_SCAN_TIMEOUT) {
            if (adapter.isDiscovering() && ((receiver.getFiredFlags() & mask) == mask)) {
                writeOutput(String.format("startScan() completed in %d ms",
                        (receiver.getCompletedTime() - start)));
                removeReceiver(receiver);
                return;
            }
            sleep(POLL_TIME);
        }

        int firedFlags = receiver.getFiredFlags();
        removeReceiver(receiver);
        fail(String.format("startScan() timeout: isDiscovering=%b, flags=0x%x (expected 0x%x)",
                adapter.isDiscovering(), firedFlags, mask));
    }

    /**
     * Stops a scan for remote devices and checks to make sure that the local device is not scanning
     * and that the correct actions were broadcast.
     *
     * @param adapter The BT adapter.
     */
    public void stopScan(BluetoothAdapter adapter) {
        int mask = BluetoothReceiver.DISCOVERY_FINISHED_FLAG;

        if (!adapter.isEnabled()) {
            fail("stopScan() bluetooth not enabled");
        }

        if (!adapter.isDiscovering()) {
            return;
        }

<<<<<<< HEAD
        BluetoothReceiver receiver = getBluetoothReceiver(mask);

        long start = System.currentTimeMillis();
        // TODO: put assertTrue() around cancelDiscovery() once it starts returning true.
        adapter.cancelDiscovery();
=======
        assertTrue(adapter.cancelDiscovery());
>>>>>>> ab3ec176

        while (System.currentTimeMillis() - start < START_STOP_SCAN_TIMEOUT) {
            if (!adapter.isDiscovering() && ((receiver.getFiredFlags() & mask) == mask)) {
                writeOutput(String.format("stopScan() completed in %d ms",
                        (receiver.getCompletedTime() - start)));
                removeReceiver(receiver);
                return;
            }
            sleep(POLL_TIME);
        }

        int firedFlags = receiver.getFiredFlags();
        removeReceiver(receiver);
        fail(String.format("stopScan() timeout: isDiscovering=%b, flags=0x%x (expected 0x%x)",
                adapter.isDiscovering(), firedFlags, mask));

    }

    /**
     * Enables PAN tethering on the local device and checks to make sure that tethering is enabled.
     *
     * @param adapter The BT adapter.
     */
    public void enablePan(BluetoothAdapter adapter) {
        if (mPan == null) mPan = (BluetoothPan) connectProxy(adapter, BluetoothProfile.PAN);
        assertNotNull(mPan);

        long start = System.currentTimeMillis();
        mPan.setBluetoothTethering(true);
        long stop = System.currentTimeMillis();
        assertTrue(mPan.isTetheringOn());

        writeOutput(String.format("enablePan() completed in %d ms", (stop - start)));
    }

    /**
     * Disables PAN tethering on the local device and checks to make sure that tethering is
     * disabled.
     *
     * @param adapter The BT adapter.
     */
    public void disablePan(BluetoothAdapter adapter) {
        if (mPan == null) mPan = (BluetoothPan) connectProxy(adapter, BluetoothProfile.PAN);
        assertNotNull(mPan);

        long start = System.currentTimeMillis();
        mPan.setBluetoothTethering(false);
        long stop = System.currentTimeMillis();
        assertFalse(mPan.isTetheringOn());

        writeOutput(String.format("disablePan() completed in %d ms", (stop - start)));
    }

    /**
     * Initiates a pairing with a remote device and checks to make sure that the devices are paired
     * and that the correct actions were broadcast.
     *
     * @param adapter The BT adapter.
     * @param device The remote device.
     * @param passkey The pairing passkey if pairing requires a passkey. Any value if not.
     * @param pin The pairing pin if pairing requires a pin. Any value if not.
     */
    public void pair(BluetoothAdapter adapter, BluetoothDevice device, int passkey, byte[] pin) {
        pairOrAcceptPair(adapter, device, passkey, pin, true);
    }

    /**
     * Accepts a pairing with a remote device and checks to make sure that the devices are paired
     * and that the correct actions were broadcast.
     *
     * @param adapter The BT adapter.
     * @param device The remote device.
     * @param passkey The pairing passkey if pairing requires a passkey. Any value if not.
     * @param pin The pairing pin if pairing requires a pin. Any value if not.
     */
    public void acceptPair(BluetoothAdapter adapter, BluetoothDevice device, int passkey,
            byte[] pin) {
        pairOrAcceptPair(adapter, device, passkey, pin, false);
    }

    /**
     * Helper method used by {@link #pair(BluetoothAdapter, BluetoothDevice, int, byte[])} and
     * {@link #acceptPair(BluetoothAdapter, BluetoothDevice, int, byte[])} to either pair or accept
     * a pairing request.
     *
     * @param adapter The BT adapter.
     * @param device The remote device.
     * @param passkey The pairing passkey if pairing requires a passkey. Any value if not.
     * @param pin The pairing pin if pairing requires a pin. Any value if not.
     * @param shouldPair Whether to pair or accept the pair.
     */
    private void pairOrAcceptPair(BluetoothAdapter adapter, BluetoothDevice device, int passkey,
            byte[] pin, boolean shouldPair) {
        int mask = PairReceiver.STATE_BONDING_FLAG | PairReceiver.STATE_BONDED_FLAG;
        long start = -1;
        String methodName;
        if (shouldPair) {
            methodName = String.format("pair(device=%s)", device);
        } else {
            methodName = String.format("acceptPair(device=%s)", device);
        }

        if (!adapter.isEnabled()) {
            fail(String.format("%s bluetooth not enabled", methodName));
        }

        PairReceiver receiver = getPairReceiver(device, passkey, pin, mask);

        int state = device.getBondState();
        switch (state) {
            case BluetoothDevice.BOND_NONE:
                assertFalse(adapter.getBondedDevices().contains(device));
                start = System.currentTimeMillis();
                if (shouldPair) {
                    assertTrue(device.createBond());
                }
                break;
            case BluetoothDevice.BOND_BONDING:
                mask = 0; // Don't check for received intents since we might have missed them.
                break;
            case BluetoothDevice.BOND_BONDED:
                assertTrue(adapter.getBondedDevices().contains(device));
                return;
            default:
                removeReceiver(receiver);
                fail(String.format("%s invalid state: state=%d", methodName, state));
        }

        long s = System.currentTimeMillis();
        while (System.currentTimeMillis() - s < PAIR_UNPAIR_TIMEOUT) {
            state = device.getBondState();
            if (state == BluetoothDevice.BOND_BONDED && (receiver.getFiredFlags() & mask) == mask) {
                assertTrue(adapter.getBondedDevices().contains(device));
                long finish = receiver.getCompletedTime();
                if (start != -1 && finish != -1) {
                    writeOutput(String.format("%s completed in %d ms", methodName,
                            (finish - start)));
                } else {
                    writeOutput(String.format("%s completed", methodName));
                }
                removeReceiver(receiver);
                return;
            }
            sleep(POLL_TIME);
        }

        int firedFlags = receiver.getFiredFlags();
        removeReceiver(receiver);
        fail(String.format("%s timeout: state=%d (expected %d), flags=0x%x (expected 0x%x)",
                methodName, state, BluetoothDevice.BOND_BONDED, firedFlags, mask));
    }

    /**
     * Deletes a pairing with a remote device and checks to make sure that the devices are unpaired
     * and that the correct actions were broadcast.
     *
     * @param adapter The BT adapter.
     * @param device The remote device.
     */
    public void unpair(BluetoothAdapter adapter, BluetoothDevice device) {
        int mask = PairReceiver.STATE_NONE_FLAG;
        long start = -1;
        String methodName = String.format("unpair(device=%s)", device);

        if (!adapter.isEnabled()) {
            fail(String.format("%s bluetooth not enabled", methodName));
        }

        PairReceiver receiver = getPairReceiver(device, 0, null, mask);

        int state = device.getBondState();
        switch (state) {
            case BluetoothDevice.BOND_NONE:
                assertFalse(adapter.getBondedDevices().contains(device));
                removeReceiver(receiver);
                return;
            case BluetoothDevice.BOND_BONDING:
                start = System.currentTimeMillis();
                assertTrue(device.removeBond());
                break;
            case BluetoothDevice.BOND_BONDED:
                assertTrue(adapter.getBondedDevices().contains(device));
                start = System.currentTimeMillis();
                assertTrue(device.removeBond());
                break;
            default:
                removeReceiver(receiver);
                fail(String.format("%s invalid state: state=%d", methodName, state));
        }

        long s = System.currentTimeMillis();
        while (System.currentTimeMillis() - s < PAIR_UNPAIR_TIMEOUT) {
            if (device.getBondState() == BluetoothDevice.BOND_NONE
                    && (receiver.getFiredFlags() & mask) == mask) {
                assertFalse(adapter.getBondedDevices().contains(device));
                long finish = receiver.getCompletedTime();
                if (start != -1 && finish != -1) {
                    writeOutput(String.format("%s completed in %d ms", methodName,
                            (finish - start)));
                } else {
                    writeOutput(String.format("%s completed", methodName));
                }
                removeReceiver(receiver);
                return;
            }
        }

        int firedFlags = receiver.getFiredFlags();
        removeReceiver(receiver);
        fail(String.format("%s timeout: state=%d (expected %d), flags=0x%x (expected 0x%x)",
                methodName, state, BluetoothDevice.BOND_BONDED, firedFlags, mask));
    }

    /**
     * Connects a profile from the local device to a remote device and checks to make sure that the
     * profile is connected and that the correct actions were broadcast.
     *
     * @param adapter The BT adapter.
     * @param device The remote device.
     * @param profile The profile to connect. One of {@link BluetoothProfile#A2DP},
     * {@link BluetoothProfile#HEADSET}, or {@link BluetoothProfile#INPUT_DEVICE}.
     * @param methodName The method name to printed in the logs.  If null, will be
     * "connectProfile(profile=&lt;profile&gt;, device=&lt;device&gt;)"
     */
    public void connectProfile(BluetoothAdapter adapter, BluetoothDevice device, int profile,
            String methodName) {
        if (methodName == null) {
            methodName = String.format("connectProfile(profile=%d, device=%s)", profile, device);
        }
        int mask = (ConnectProfileReceiver.STATE_CONNECTING_FLAG
                | ConnectProfileReceiver.STATE_CONNECTED_FLAG);
        long start = -1;

        if (!adapter.isEnabled()) {
            fail(String.format("%s bluetooth not enabled", methodName));
        }

        if (!adapter.getBondedDevices().contains(device)) {
            fail(String.format("%s device not paired", methodName));
        }

        BluetoothProfile proxy = connectProxy(adapter, profile);
        assertNotNull(proxy);

        ConnectProfileReceiver receiver = getConnectProfileReceiver(device, profile, mask);

        int state = proxy.getConnectionState(device);
        switch (state) {
            case BluetoothProfile.STATE_CONNECTED:
                removeReceiver(receiver);
                return;
            case BluetoothProfile.STATE_CONNECTING:
                mask = 0; // Don't check for received intents since we might have missed them.
                break;
            case BluetoothProfile.STATE_DISCONNECTED:
            case BluetoothProfile.STATE_DISCONNECTING:
                start = System.currentTimeMillis();
                assertTrue(proxy.connect(device));
                break;
            default:
                removeReceiver(receiver);
                fail(String.format("%s invalid state: state=%d", methodName, state));
        }

        long s = System.currentTimeMillis();
        while (System.currentTimeMillis() - s < CONNECT_DISCONNECT_PROFILE_TIMEOUT) {
            state = proxy.getConnectionState(device);
            if (state == BluetoothProfile.STATE_CONNECTED
                    && (receiver.getFiredFlags() & mask) == mask) {
                long finish = receiver.getCompletedTime();
                if (start != -1 && finish != -1) {
                    writeOutput(String.format("%s completed in %d ms", methodName,
                            (finish - start)));
                } else {
                    writeOutput(String.format("%s completed", methodName));
                }
                removeReceiver(receiver);
                return;
            }
            sleep(POLL_TIME);
        }

        int firedFlags = receiver.getFiredFlags();
        removeReceiver(receiver);
        fail(String.format("%s timeout: state=%d (expected %d), flags=0x%x (expected 0x%x)",
                methodName, state, BluetoothProfile.STATE_CONNECTED, firedFlags, mask));
    }

    /**
     * Disconnects a profile between the local device and a remote device and checks to make sure
     * that the profile is disconnected and that the correct actions were broadcast.
     *
     * @param adapter The BT adapter.
     * @param device The remote device.
     * @param profile The profile to disconnect. One of {@link BluetoothProfile#A2DP},
     * {@link BluetoothProfile#HEADSET}, or {@link BluetoothProfile#INPUT_DEVICE}.
     * @param methodName The method name to printed in the logs.  If null, will be
     * "connectProfile(profile=&lt;profile&gt;, device=&lt;device&gt;)"
     */
    public void disconnectProfile(BluetoothAdapter adapter, BluetoothDevice device, int profile,
            String methodName) {
        if (methodName == null) {
            methodName = String.format("disconnectProfile(profile=%d, device=%s)", profile, device);
        }
        int mask = (ConnectProfileReceiver.STATE_DISCONNECTING_FLAG
                | ConnectProfileReceiver.STATE_DISCONNECTED_FLAG);
        long start = -1;

        if (!adapter.isEnabled()) {
            fail(String.format("%s bluetooth not enabled", methodName));
        }

        if (!adapter.getBondedDevices().contains(device)) {
            fail(String.format("%s device not paired", methodName));
        }

        BluetoothProfile proxy = connectProxy(adapter, profile);
        assertNotNull(proxy);

        ConnectProfileReceiver receiver = getConnectProfileReceiver(device, profile, mask);

        int state = proxy.getConnectionState(device);
        switch (state) {
            case BluetoothProfile.STATE_CONNECTED:
            case BluetoothProfile.STATE_CONNECTING:
                start = System.currentTimeMillis();
                assertTrue(proxy.disconnect(device));
                break;
            case BluetoothProfile.STATE_DISCONNECTED:
                removeReceiver(receiver);
                return;
            case BluetoothProfile.STATE_DISCONNECTING:
                mask = 0; // Don't check for received intents since we might have missed them.
                break;
            default:
                removeReceiver(receiver);
                fail(String.format("%s invalid state: state=%d", methodName, state));
        }

        long s = System.currentTimeMillis();
        while (System.currentTimeMillis() - s < CONNECT_DISCONNECT_PROFILE_TIMEOUT) {
            state = proxy.getConnectionState(device);
            if (state == BluetoothProfile.STATE_DISCONNECTED
                    && (receiver.getFiredFlags() & mask) == mask) {
                long finish = receiver.getCompletedTime();
                if (start != -1 && finish != -1) {
                    writeOutput(String.format("%s completed in %d ms", methodName,
                            (finish - start)));
                } else {
                    writeOutput(String.format("%s completed", methodName));
                }
                removeReceiver(receiver);
                return;
            }
            sleep(POLL_TIME);
        }

        int firedFlags = receiver.getFiredFlags();
        removeReceiver(receiver);
        fail(String.format("%s timeout: state=%d (expected %d), flags=0x%x (expected 0x%x)",
                methodName, state, BluetoothProfile.STATE_DISCONNECTED, firedFlags, mask));
    }

    /**
     * Connects the PANU to a remote NAP and checks to make sure that the PANU is connected and that
     * the correct actions were broadcast.
     *
     * @param adapter The BT adapter.
     * @param device The remote device.
     */
    public void connectPan(BluetoothAdapter adapter, BluetoothDevice device) {
        connectPanOrIncomingPanConnection(adapter, device, true);
    }

    /**
     * Checks that a remote PANU connects to the local NAP correctly and that the correct actions
     * were broadcast.
     *
     * @param adapter The BT adapter.
     * @param device The remote device.
     */
    public void incomingPanConnection(BluetoothAdapter adapter, BluetoothDevice device) {
        connectPanOrIncomingPanConnection(adapter, device, false);
    }

    /**
     * Helper method used by {@link #connectPan(BluetoothAdapter, BluetoothDevice)} and
     * {@link #incomingPanConnection(BluetoothAdapter, BluetoothDevice)} to either connect to a
     * remote NAP or verify that a remote device connected to the local NAP.
     *
     * @param adapter The BT adapter.
     * @param device The remote device.
     * @param connect If the method should initiate the connection (is PANU)
     */
    private void connectPanOrIncomingPanConnection(BluetoothAdapter adapter, BluetoothDevice device,
            boolean connect) {
        long start = -1;
        int mask, role;
        String methodName;

        if (connect) {
            methodName = String.format("connectPan(device=%s)", device);
            mask = (ConnectProfileReceiver.STATE_CONNECTED_FLAG |
                    ConnectProfileReceiver.STATE_CONNECTING_FLAG);
            role = BluetoothPan.LOCAL_PANU_ROLE;
        } else {
            methodName = String.format("incomingPanConnection(device=%s)", device);
            mask = ConnectProfileReceiver.STATE_CONNECTED_FLAG;
            role = BluetoothPan.LOCAL_NAP_ROLE;
        }

        if (!adapter.isEnabled()) {
            fail(String.format("%s bluetooth not enabled", methodName));
        }

        if (!adapter.getBondedDevices().contains(device)) {
            fail(String.format("%s device not paired", methodName));
        }

        mPan = (BluetoothPan) connectProxy(adapter, BluetoothProfile.PAN);
        assertNotNull(mPan);
        ConnectPanReceiver receiver = getConnectPanReceiver(device, role, mask);

        int state = mPan.getConnectionState(device);
        switch (state) {
            case BluetoothPan.STATE_CONNECTED:
                removeReceiver(receiver);
                return;
            case BluetoothPan.STATE_CONNECTING:
                mask = 0; // Don't check for received intents since we might have missed them.
                break;
            case BluetoothPan.STATE_DISCONNECTED:
            case BluetoothPan.STATE_DISCONNECTING:
                start = System.currentTimeMillis();
                if (role == BluetoothPan.LOCAL_PANU_ROLE) {
                    Log.i("BT", "connect to pan");
                    assertTrue(mPan.connect(device));
                }
                break;
            default:
                removeReceiver(receiver);
                fail(String.format("%s invalid state: state=%d", methodName, state));
        }

        long s = System.currentTimeMillis();
        while (System.currentTimeMillis() - s < CONNECT_DISCONNECT_PROFILE_TIMEOUT) {
            state = mPan.getConnectionState(device);
            if (state == BluetoothPan.STATE_CONNECTED
                    && (receiver.getFiredFlags() & mask) == mask) {
                long finish = receiver.getCompletedTime();
                if (start != -1 && finish != -1) {
                    writeOutput(String.format("%s completed in %d ms", methodName,
                            (finish - start)));
                } else {
                    writeOutput(String.format("%s completed", methodName));
                }
                removeReceiver(receiver);
                return;
            }
            sleep(POLL_TIME);
        }

        int firedFlags = receiver.getFiredFlags();
        removeReceiver(receiver);
        fail(String.format("%s timeout: state=%d (expected %d), flags=0x%x (expected 0x%s)",
                methodName, state, BluetoothPan.STATE_CONNECTED, firedFlags, mask));
    }

    /**
     * Disconnects the PANU from a remote NAP and checks to make sure that the PANU is disconnected
     * and that the correct actions were broadcast.
     *
     * @param adapter The BT adapter.
     * @param device The remote device.
     */
    public void disconnectPan(BluetoothAdapter adapter, BluetoothDevice device) {
        disconnectFromRemoteOrVerifyConnectNap(adapter, device, true);
    }

    /**
     * Checks that a remote PANU disconnects from the local NAP correctly and that the correct
     * actions were broadcast.
     *
     * @param adapter The BT adapter.
     * @param device The remote device.
     */
    public void incomingPanDisconnection(BluetoothAdapter adapter, BluetoothDevice device) {
        disconnectFromRemoteOrVerifyConnectNap(adapter, device, false);
    }

    /**
     * Helper method used by {@link #disconnectPan(BluetoothAdapter, BluetoothDevice)} and
     * {@link #incomingPanDisconnection(BluetoothAdapter, BluetoothDevice)} to either disconnect
     * from a remote NAP or verify that a remote device disconnected from the local NAP.
     *
     * @param adapter The BT adapter.
     * @param device The remote device.
     * @param disconnect Whether the method should connect or verify.
     */
    private void disconnectFromRemoteOrVerifyConnectNap(BluetoothAdapter adapter,
            BluetoothDevice device, boolean disconnect) {
        long start = -1;
        int mask, role;
        String methodName;

        if (disconnect) {
            methodName = String.format("disconnectPan(device=%s)", device);
            mask = (ConnectProfileReceiver.STATE_DISCONNECTED_FLAG |
                    ConnectProfileReceiver.STATE_DISCONNECTING_FLAG);
            role = BluetoothPan.LOCAL_PANU_ROLE;
        } else {
            methodName = String.format("incomingPanDisconnection(device=%s)", device);
            mask = ConnectProfileReceiver.STATE_DISCONNECTED_FLAG;
            role = BluetoothPan.LOCAL_NAP_ROLE;
        }

        if (!adapter.isEnabled()) {
            fail(String.format("%s bluetooth not enabled", methodName));
        }

        if (!adapter.getBondedDevices().contains(device)) {
            fail(String.format("%s device not paired", methodName));
        }

        mPan = (BluetoothPan) connectProxy(adapter, BluetoothProfile.PAN);
        assertNotNull(mPan);
        ConnectPanReceiver receiver = getConnectPanReceiver(device, role, mask);

        int state = mPan.getConnectionState(device);
        switch (state) {
            case BluetoothPan.STATE_CONNECTED:
            case BluetoothPan.STATE_CONNECTING:
                start = System.currentTimeMillis();
                if (role == BluetoothPan.LOCAL_PANU_ROLE) {
                    assertTrue(mPan.disconnect(device));
                }
                break;
            case BluetoothPan.STATE_DISCONNECTED:
                removeReceiver(receiver);
                return;
            case BluetoothPan.STATE_DISCONNECTING:
                mask = 0; // Don't check for received intents since we might have missed them.
                break;
            default:
                removeReceiver(receiver);
                fail(String.format("%s invalid state: state=%d", methodName, state));
        }

        long s = System.currentTimeMillis();
        while (System.currentTimeMillis() - s < CONNECT_DISCONNECT_PROFILE_TIMEOUT) {
            state = mPan.getConnectionState(device);
            if (state == BluetoothInputDevice.STATE_DISCONNECTED
                    && (receiver.getFiredFlags() & mask) == mask) {
                long finish = receiver.getCompletedTime();
                if (start != -1 && finish != -1) {
                    writeOutput(String.format("%s completed in %d ms", methodName,
                            (finish - start)));
                } else {
                    writeOutput(String.format("%s completed", methodName));
                }
                removeReceiver(receiver);
                return;
            }
            sleep(POLL_TIME);
        }

        int firedFlags = receiver.getFiredFlags();
        removeReceiver(receiver);
        fail(String.format("%s timeout: state=%d (expected %d), flags=0x%x (expected 0x%s)",
                methodName, state, BluetoothInputDevice.STATE_DISCONNECTED, firedFlags, mask));
    }

    /**
     * Opens a SCO channel using {@link android.media.AudioManager#startBluetoothSco()} and checks
     * to make sure that the channel is opened and that the correct actions were broadcast.
     *
     * @param adapter The BT adapter.
     * @param device The remote device.
     */
    public void startSco(BluetoothAdapter adapter, BluetoothDevice device) {
        startStopSco(adapter, device, true);
    }

    /**
     * Closes a SCO channel using {@link android.media.AudioManager#stopBluetoothSco()} and checks
     *  to make sure that the channel is closed and that the correct actions were broadcast.
     *
     * @param adapter The BT adapter.
     * @param device The remote device.
     */
    public void stopSco(BluetoothAdapter adapter, BluetoothDevice device) {
        startStopSco(adapter, device, false);
    }
    /**
     * Helper method for {@link #startSco(BluetoothAdapter, BluetoothDevice)} and
     * {@link #stopSco(BluetoothAdapter, BluetoothDevice)}.
     *
     * @param adapter The BT adapter.
     * @param device The remote device.
     * @param isStart Whether the SCO channel should be opened.
     */
    private void startStopSco(BluetoothAdapter adapter, BluetoothDevice device, boolean isStart) {
        long start = -1;
        int mask;
        String methodName;

        if (isStart) {
            methodName = String.format("startSco(device=%s)", device);
            mask = StartStopScoReceiver.STATE_CONNECTED_FLAG;
        } else {
            methodName = String.format("stopSco(device=%s)", device);
            mask = StartStopScoReceiver.STATE_DISCONNECTED_FLAG;
        }

        if (!adapter.isEnabled()) {
            fail(String.format("%s bluetooth not enabled", methodName));
        }

        if (!adapter.getBondedDevices().contains(device)) {
            fail(String.format("%s device not paired", methodName));
        }

        AudioManager manager = (AudioManager) mContext.getSystemService(Context.AUDIO_SERVICE);
        assertNotNull(manager);

        if (!manager.isBluetoothScoAvailableOffCall()) {
            fail(String.format("%s device does not support SCO", methodName));
        }

        boolean isScoOn = manager.isBluetoothScoOn();
        if (isStart == isScoOn) {
            return;
        }

        StartStopScoReceiver receiver = getStartStopScoReceiver(mask);
        start = System.currentTimeMillis();
        if (isStart) {
            manager.startBluetoothSco();
        } else {
            manager.stopBluetoothSco();
        }

        long s = System.currentTimeMillis();
        while (System.currentTimeMillis() - s < START_STOP_SCO_TIMEOUT) {
            isScoOn = manager.isBluetoothScoOn();
            if (isStart == isScoOn && (receiver.getFiredFlags() & mask) == mask) {
                long finish = receiver.getCompletedTime();
                if (start != -1 && finish != -1) {
                    writeOutput(String.format("%s completed in %d ms", methodName,
                            (finish - start)));
                } else {
                    writeOutput(String.format("%s completed", methodName));
                }
                removeReceiver(receiver);
                return;
            }
            sleep(POLL_TIME);
        }

        int firedFlags = receiver.getFiredFlags();
        removeReceiver(receiver);
        fail(String.format("%s timeout: on=%b (expected %b), flags=0x%x (expected 0x%x)",
                methodName, isScoOn, isStart, firedFlags, mask));
    }

    /**
     * Writes a string to the logcat and a file if a file has been specified in the constructor.
     *
     * @param s The string to be written.
     */
    public void writeOutput(String s) {
        Log.i(mTag, s);
        if (mOutputWriter == null) {
            return;
        }
        try {
            mOutputWriter.write(s + "\n");
            mOutputWriter.flush();
        } catch (IOException e) {
            Log.w(mTag, "Could not write to output file", e);
        }
    }

    private void addReceiver(BroadcastReceiver receiver, String[] actions) {
        IntentFilter filter = new IntentFilter();
        for (String action: actions) {
            filter.addAction(action);
        }
        mContext.registerReceiver(receiver, filter);
        mReceivers.add(receiver);
    }

    private BluetoothReceiver getBluetoothReceiver(int expectedFlags) {
        String[] actions = {
                BluetoothAdapter.ACTION_DISCOVERY_FINISHED,
                BluetoothAdapter.ACTION_DISCOVERY_STARTED,
                BluetoothAdapter.ACTION_SCAN_MODE_CHANGED,
                BluetoothAdapter.ACTION_STATE_CHANGED};
        BluetoothReceiver receiver = new BluetoothReceiver(expectedFlags);
        addReceiver(receiver, actions);
        return receiver;
    }

    private PairReceiver getPairReceiver(BluetoothDevice device, int passkey, byte[] pin,
            int expectedFlags) {
        String[] actions = {
                BluetoothDevice.ACTION_PAIRING_REQUEST,
                BluetoothDevice.ACTION_BOND_STATE_CHANGED};
        PairReceiver receiver = new PairReceiver(device, passkey, pin, expectedFlags);
        addReceiver(receiver, actions);
        return receiver;
    }

    private ConnectProfileReceiver getConnectProfileReceiver(BluetoothDevice device, int profile,
            int expectedFlags) {
        String[] actions = {
                BluetoothA2dp.ACTION_CONNECTION_STATE_CHANGED,
                BluetoothHeadset.ACTION_CONNECTION_STATE_CHANGED,
                BluetoothInputDevice.ACTION_CONNECTION_STATE_CHANGED};
        ConnectProfileReceiver receiver = new ConnectProfileReceiver(device, profile,
                expectedFlags);
        addReceiver(receiver, actions);
        return receiver;
    }

    private ConnectPanReceiver getConnectPanReceiver(BluetoothDevice device, int role,
            int expectedFlags) {
        String[] actions = {BluetoothPan.ACTION_CONNECTION_STATE_CHANGED};
        ConnectPanReceiver receiver = new ConnectPanReceiver(device, role, expectedFlags);
        addReceiver(receiver, actions);
        return receiver;
    }

    private StartStopScoReceiver getStartStopScoReceiver(int expectedFlags) {
        String[] actions = {AudioManager.ACTION_SCO_AUDIO_STATE_CHANGED};
        StartStopScoReceiver receiver = new StartStopScoReceiver(expectedFlags);
        addReceiver(receiver, actions);
        return receiver;
    }

    private void removeReceiver(BroadcastReceiver receiver) {
        mContext.unregisterReceiver(receiver);
        mReceivers.remove(receiver);
    }

    private BluetoothProfile connectProxy(BluetoothAdapter adapter, int profile) {
        switch (profile) {
            case BluetoothProfile.A2DP:
                if (mA2dp != null) {
                    return mA2dp;
                }
                break;
            case BluetoothProfile.HEADSET:
                if (mHeadset != null) {
                    return mHeadset;
                }
                break;
            case BluetoothProfile.INPUT_DEVICE:
                if (mInput != null) {
                    return mInput;
                }
                break;
            case BluetoothProfile.PAN:
                if (mPan != null) {
                    return mPan;
                }
                break;
            default:
                return null;
        }
        adapter.getProfileProxy(mContext, mServiceListener, profile);
        long s = System.currentTimeMillis();
        switch (profile) {
            case BluetoothProfile.A2DP:
                while (mA2dp == null && System.currentTimeMillis() - s < CONNECT_PROXY_TIMEOUT) {
                    sleep(POLL_TIME);
                }
                return mA2dp;
            case BluetoothProfile.HEADSET:
                while (mHeadset == null && System.currentTimeMillis() - s < CONNECT_PROXY_TIMEOUT) {
                    sleep(POLL_TIME);
                }
                return mHeadset;
            case BluetoothProfile.INPUT_DEVICE:
                while (mInput == null && System.currentTimeMillis() - s < CONNECT_PROXY_TIMEOUT) {
                    sleep(POLL_TIME);
                }
                return mInput;
            case BluetoothProfile.PAN:
                while (mPan == null && System.currentTimeMillis() - s < CONNECT_PROXY_TIMEOUT) {
                    sleep(POLL_TIME);
                }
                return mPan;
            default:
                return null;
        }
    }

    private void sleep(long time) {
        try {
            Thread.sleep(time);
        } catch (InterruptedException e) {
        }
    }
}<|MERGE_RESOLUTION|>--- conflicted
+++ resolved
@@ -675,15 +675,10 @@
             return;
         }
 
-<<<<<<< HEAD
         BluetoothReceiver receiver = getBluetoothReceiver(mask);
 
         long start = System.currentTimeMillis();
-        // TODO: put assertTrue() around cancelDiscovery() once it starts returning true.
-        adapter.cancelDiscovery();
-=======
         assertTrue(adapter.cancelDiscovery());
->>>>>>> ab3ec176
 
         while (System.currentTimeMillis() - start < START_STOP_SCAN_TIMEOUT) {
             if (!adapter.isDiscovering() && ((receiver.getFiredFlags() & mask) == mask)) {
