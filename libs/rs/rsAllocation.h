--- conflicted
+++ resolved
@@ -87,12 +87,9 @@
 
     virtual void uploadCheck(Context *rsc);
 
-<<<<<<< HEAD
-=======
     bool getIsScript() const {
         return (mUsageFlags & RS_ALLOCATION_USAGE_SCRIPT) != 0;
     }
->>>>>>> 1eb9f161
     bool getIsTexture() const {
         return (mUsageFlags & RS_ALLOCATION_USAGE_GRAPHICS_TEXTURE) != 0;
     }
@@ -139,11 +136,6 @@
 
     // Is this a legal structure to be used as a texture source.
     // Initially this will require 1D or 2D and color data
-<<<<<<< HEAD
-    bool mTextureGenMipmap;
-    uint32_t mTextureLOD;
-=======
->>>>>>> 1eb9f161
     uint32_t mTextureID;
 
     // Is this a legal structure to be used as a vertex source.
