--- conflicted
+++ resolved
@@ -965,7 +965,41 @@
         if (VERBOSE) Log.v(TAG, "reportLocation lat: " + latitude + " long: " + longitude +
                 " timestamp: " + timestamp);
 
-<<<<<<< HEAD
+        synchronized (mLocation) {
+            mLocationFlags = flags;
+            if ((flags & LOCATION_HAS_LAT_LONG) == LOCATION_HAS_LAT_LONG) {
+                mLocation.setLatitude(latitude);
+                mLocation.setLongitude(longitude);
+                mLocation.setTime(timestamp);
+            }
+            if ((flags & LOCATION_HAS_ALTITUDE) == LOCATION_HAS_ALTITUDE) {
+                mLocation.setAltitude(altitude);
+            } else {
+                mLocation.removeAltitude();
+            }
+            if ((flags & LOCATION_HAS_SPEED) == LOCATION_HAS_SPEED) {
+                mLocation.setSpeed(speed);
+            } else {
+                mLocation.removeSpeed();
+            }
+            if ((flags & LOCATION_HAS_BEARING) == LOCATION_HAS_BEARING) {
+                mLocation.setBearing(bearing);
+            } else {
+                mLocation.removeBearing();
+            }
+            if ((flags & LOCATION_HAS_ACCURACY) == LOCATION_HAS_ACCURACY) {
+                mLocation.setAccuracy(accuracy);
+            } else {
+                mLocation.removeAccuracy();
+            }
+
+            try {
+                mLocationManager.reportLocation(mLocation, false);
+            } catch (RemoteException e) {
+                Log.e(TAG, "RemoteException calling reportLocation");
+            }
+        }
+
         mLastFixTime = System.currentTimeMillis();
         // report time to first fix
         if (mTTFF == 0 && (flags & LOCATION_HAS_LAT_LONG) == LOCATION_HAS_LAT_LONG) {
@@ -979,66 +1013,6 @@
                     Listener listener = mListeners.get(i);
                     try {
                         listener.mListener.onFirstFix(mTTFF); 
-                    } catch (RemoteException e) {
-                        Log.w(TAG, "RemoteException in stopNavigating");
-                        mListeners.remove(listener);
-                        // adjust for size of list changing
-                        size--;
-                    }
-                }
-            }
-        }
-
-=======
->>>>>>> af7c9782
-        synchronized (mLocation) {
-            mLocationFlags = flags;
-            if ((flags & LOCATION_HAS_LAT_LONG) == LOCATION_HAS_LAT_LONG) {
-                mLocation.setLatitude(latitude);
-                mLocation.setLongitude(longitude);
-                mLocation.setTime(timestamp);
-            }
-            if ((flags & LOCATION_HAS_ALTITUDE) == LOCATION_HAS_ALTITUDE) {
-                mLocation.setAltitude(altitude);
-            } else {
-                mLocation.removeAltitude();
-            }
-            if ((flags & LOCATION_HAS_SPEED) == LOCATION_HAS_SPEED) {
-                mLocation.setSpeed(speed);
-            } else {
-                mLocation.removeSpeed();
-            }
-            if ((flags & LOCATION_HAS_BEARING) == LOCATION_HAS_BEARING) {
-                mLocation.setBearing(bearing);
-            } else {
-                mLocation.removeBearing();
-            }
-            if ((flags & LOCATION_HAS_ACCURACY) == LOCATION_HAS_ACCURACY) {
-                mLocation.setAccuracy(accuracy);
-            } else {
-                mLocation.removeAccuracy();
-            }
-
-            try {
-                mLocationManager.reportLocation(mLocation, false);
-            } catch (RemoteException e) {
-                Log.e(TAG, "RemoteException calling reportLocation");
-            }
-        }
-
-        mLastFixTime = System.currentTimeMillis();
-        // report time to first fix
-        if (mTTFF == 0 && (flags & LOCATION_HAS_LAT_LONG) == LOCATION_HAS_LAT_LONG) {
-            mTTFF = (int)(mLastFixTime - mFixRequestTime);
-            if (Config.LOGD) Log.d(TAG, "TTFF: " + mTTFF);
-
-            // notify status listeners
-            synchronized(mListeners) {
-                int size = mListeners.size();
-                for (int i = 0; i < size; i++) {
-                    Listener listener = mListeners.get(i);
-                    try {
-                        listener.mListener.onFirstFix(mTTFF);
                     } catch (RemoteException e) {
                         Log.w(TAG, "RemoteException in stopNavigating");
                         mListeners.remove(listener);
